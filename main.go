--- conflicted
+++ resolved
@@ -14,712 +14,8 @@
 	"strings"
 	"sync"
 	"time"
-<<<<<<< HEAD
-
-	configv1 "github.com/openshift/api/config/v1"
-	configclientset "github.com/openshift/client-go/config/clientset/versioned"
-	operatorclientset "github.com/openshift/client-go/operator/clientset/versioned"
-	v1 "k8s.io/api/core/v1"
-	metav1 "k8s.io/apimachinery/pkg/apis/meta/v1"
-	"k8s.io/client-go/kubernetes"
-	"k8s.io/client-go/rest"
-	"k8s.io/client-go/tools/clientcmd"
-	"k8s.io/client-go/tools/remotecommand"
-	"k8s.io/kubectl/pkg/scheme"
 )
 
-type NmapRun struct {
-	XMLName xml.Name `xml:"nmaprun" json:"-"`
-	Hosts   []Host   `xml:"host" json:"hosts"`
-}
-
-type Host struct {
-	Status Status `xml:"status" json:"status"`
-	Ports  []Port `xml:"ports>port" json:"ports"`
-}
-
-type Port struct {
-	PortID   string   `xml:"portid,attr" json:"portid"`
-	Protocol string   `xml:"protocol,attr" json:"protocol"`
-	State    State    `xml:"state" json:"state"`
-	Service  Service  `xml:"service" json:"service"`
-	Scripts  []Script `xml:"script" json:"scripts"`
-}
-
-type Status struct {
-	State  string `xml:"state,attr" json:"state"`
-	Reason string `xml:"reason,attr" json:"reason"`
-}
-
-type State struct {
-	State  string `xml:"state,attr" json:"state"`
-	Reason string `xml:"reason,attr" json:"reason"`
-}
-
-type Service struct {
-	Name string `xml:"name,attr" json:"name"`
-}
-
-type Script struct {
-	ID     string  `xml:"id,attr" json:"id"`
-	Tables []Table `xml:"table" json:"tables"`
-	Elems  []Elem  `xml:"elem" json:"elems"`
-}
-
-type Table struct {
-	XMLName xml.Name `xml:"table" json:"-"`
-	Key     string   `xml:"key,attr" json:"key"`
-	Tables  []Table  `xml:"table" json:"tables"`
-	Elems   []Elem   `xml:"elem" json:"elems"`
-}
-
-type Elem struct {
-	Key   string `xml:"key,attr" json:"key"`
-	Value string `xml:",chardata" json:"value"`
-}
-
-type ScanResults struct {
-	Timestamp         string              `json:"timestamp"`
-	TotalIPs          int                 `json:"total_ips"`
-	ScannedIPs        int                 `json:"scanned_ips"`
-	IPResults         []IPResult          `json:"ip_results"`
-	TLSSecurityConfig *TLSSecurityProfile `json:"tls_security_config,omitempty"`
-	ScanErrors        []ScanError         `json:"scan_errors,omitempty"`
-}
-
-// ScanError represents a scanning error for a specific IP:port
-type ScanError struct {
-	IP        string `json:"ip"`
-	Port      int    `json:"port"`
-	ErrorType string `json:"error_type"`
-	ErrorMsg  string `json:"error_message"`
-	PodName   string `json:"pod_name,omitempty"`
-	Namespace string `json:"namespace,omitempty"`
-	Container string `json:"container,omitempty"`
-}
-
-type IPResult struct {
-	IP                 string              `json:"ip"`
-	Status             string              `json:"status"`
-	OpenPorts          []int               `json:"open_ports"`
-	PortResults        []PortResult        `json:"port_results"`
-	OpenshiftComponent *OpenshiftComponent `json:"openshift_component,omitempty"`
-	Pod                *PodInfo            `json:"pod,omitempty"`
-	Services           []ServiceInfo       `json:"services,omitempty"`
-	Error              string              `json:"error,omitempty"`
-}
-
-type ServiceInfo struct {
-	Name      string `json:"name"`
-	Namespace string `json:"namespace"`
-	Type      string `json:"type"`
-	Ports     []int  `json:"ports,omitempty"`
-}
-
-type PodInfo struct {
-	Name       string   // Pod name
-	Namespace  string   // Pod namespace
-	Image      string   // Container image
-	IPs        []string // List of IPs assigned to the pod
-	Containers []string // List of container names
-}
-
-type PortResult struct {
-	Port          int     `json:"port"`
-	Protocol      string  `json:"protocol"`
-	State         string  `json:"state"`
-	Service       string  `json:"service"`
-	ProcessName   string  `json:"process_name,omitempty"`
-	ContainerName string  `json:"container_name,omitempty"`
-	NmapRun       NmapRun `json:"nmap_details"`
-	Error         string  `json:"error,omitempty"`
-}
-
-type OpenshiftComponent struct {
-	Component           string `json:"component"`
-	SourceLocation      string `json:"source_location"`
-	MaintainerComponent string `json:"maintainer_component"`
-	IsBundle            bool   `json:"is_bundle"`
-}
-
-// TLSSecurityProfile represents TLS configuration from OpenShift components
-type TLSSecurityProfile struct {
-	IngressController *IngressTLSProfile   `json:"ingress_controller,omitempty"`
-	APIServer         *APIServerTLSProfile `json:"api_server,omitempty"`
-	KubeletConfig     *KubeletTLSProfile   `json:"kubelet_config,omitempty"`
-}
-
-type IngressTLSProfile struct {
-	Type          string   `json:"type,omitempty"`
-	MinTLSVersion string   `json:"min_tls_version,omitempty"`
-	Ciphers       []string `json:"ciphers,omitempty"`
-	Raw           string   `json:"raw,omitempty"`
-}
-
-type APIServerTLSProfile struct {
-	Type          string   `json:"type,omitempty"`
-	MinTLSVersion string   `json:"min_tls_version,omitempty"`
-	Ciphers       []string `json:"ciphers,omitempty"`
-	Raw           string   `json:"raw,omitempty"`
-}
-
-type KubeletTLSProfile struct {
-	TLSCipherSuites []string `json:"tls_cipher_suites,omitempty"`
-	TLSMinVersion   string   `json:"tls_min_version,omitempty"`
-	Raw             string   `json:"raw,omitempty"`
-}
-
-type K8sClient struct {
-	clientset                 *kubernetes.Clientset
-	restCfg                   *rest.Config
-	podIPMap                  map[string]v1.Pod         // IP -> PodName
-	processNameMap            map[string]map[int]string // IP -> Port -> Process Name
-	processDiscoveryAttempted map[string]bool           // Pod Name -> bool
-	processCacheMutex         sync.Mutex
-	namespace                 string
-	configClient              *configclientset.Clientset
-	operatorClient            *operatorclientset.Clientset
-}
-
-func newK8sClient() (*K8sClient, error) {
-	config, err := rest.InClusterConfig()
-	if err != nil {
-		log.Printf("Not in cluster, trying kubeconfig")
-		kubeconfig := filepath.Join(os.Getenv("HOME"), ".kube", "config")
-		config, err = clientcmd.BuildConfigFromFlags("", kubeconfig)
-		if err != nil {
-			return nil, fmt.Errorf("could not get kubernetes config: %v", err)
-		}
-	}
-
-	clientset, err := kubernetes.NewForConfig(config)
-	if err != nil {
-		return nil, err
-	}
-
-	configClient, err := configclientset.NewForConfig(config)
-	if err != nil {
-		return nil, fmt.Errorf("could not create openshift config client: %v", err)
-	}
-
-	operatorClient, err := operatorclientset.NewForConfig(config)
-	if err != nil {
-		return nil, fmt.Errorf("could not create openshift operator client: %v", err)
-	}
-
-	namespace := "default" // Or get from config
-	if nsBytes, err := os.ReadFile("/var/run/secrets/kubernetes.io/serviceaccount/namespace"); err == nil {
-		namespace = string(nsBytes)
-	}
-
-	return &K8sClient{
-		clientset:                 clientset,
-		restCfg:                   config,
-		podIPMap:                  make(map[string]v1.Pod),
-		processNameMap:            make(map[string]map[int]string),
-		processDiscoveryAttempted: make(map[string]bool),
-		namespace:                 namespace,
-		configClient:              configClient,
-		operatorClient:            operatorClient,
-	}, nil
-}
-
-func (k *K8sClient) getOpenshiftComponentFromImage(image string) (*OpenshiftComponent, error) {
-	log.Printf("Analyzing OpenShift image: %s", image)
-
-	// Parse the image reference to extract component information
-	component := k.parseOpenshiftComponentFromImageRef(image)
-	if component != nil {
-		log.Printf("Successfully parsed component info from image: %s -> %s", image, component.Component)
-		return component, nil
-	}
-
-	// Fallback: try to get additional metadata from running pods using this image
-	log.Printf("Attempting to gather component info from cluster metadata for: %s", image)
-	return k.getComponentFromClusterMetadata(image)
-}
-
-// TODO: This is much different than how check-payload does it...
-// https://github.com/openshift/check-payload/blob/1c3541964ab045305b9754305e99ab80d35da8e4/internal/podman/podman.go#L157
-func (k *K8sClient) parseOpenshiftComponentFromImageRef(image string) *OpenshiftComponent {
-	// Handle OpenShift release images - similar to check-payload approach
-	if strings.Contains(image, "quay.io/openshift-release-dev") {
-		// Extract component from OpenShift release image path
-		// Format: quay.io/openshift-release-dev/ocp-v4.0-art-dev@sha256:...
-		component := &OpenshiftComponent{
-			SourceLocation:      "quay.io/openshift-release-dev",
-			MaintainerComponent: "openshift",
-			IsBundle:            false,
-		}
-
-		// Parse component name from image path or labels we might find
-		if strings.Contains(image, "oauth-openshift") {
-			component.Component = "oauth-openshift"
-		} else if strings.Contains(image, "apiserver") {
-			component.Component = "openshift-apiserver"
-		} else if strings.Contains(image, "controller-manager") {
-			component.Component = "openshift-controller-manager"
-		} else {
-			// Default component name from sha or extract from known patterns
-			component.Component = "openshift-component"
-		}
-
-		return component
-	}
-
-	// Handle internal OpenShift registry images
-	if strings.Contains(image, "image-registry.openshift-image-registry.svc") {
-		parts := strings.Split(image, "/")
-		if len(parts) >= 3 {
-			return &OpenshiftComponent{
-				Component:           parts[len(parts)-1], // Use image name as component
-				SourceLocation:      "internal-registry",
-				MaintainerComponent: "user",
-				IsBundle:            false,
-			}
-		}
-	}
-
-	// Handle other registries (quay.io, registry.redhat.com, etc.)
-	if strings.Contains(image, "quay.io") || strings.Contains(image, "registry.redhat.com") {
-		return &OpenshiftComponent{
-			Component:           k.extractComponentNameFromImage(image),
-			SourceLocation:      k.extractRegistryFromImage(image),
-			MaintainerComponent: "redhat",
-			IsBundle:            false,
-		}
-	}
-
-	return nil
-}
-
-func (k *K8sClient) getComponentFromClusterMetadata(image string) (*OpenshiftComponent, error) {
-	// Try to find pods using this image and extract metadata
-	log.Printf("Searching cluster for pods using image: %s", image)
-
-	pods, err := k.clientset.CoreV1().Pods("").List(context.Background(), metav1.ListOptions{})
-	if err != nil {
-		return nil, fmt.Errorf("failed to list pods for image metadata: %v", err)
-	}
-
-	// Look for pods using this exact image
-	for _, pod := range pods.Items {
-		for _, container := range pod.Spec.Containers {
-			if container.Image == image {
-				// Extract component info from pod labels or annotations
-				component := &OpenshiftComponent{
-					Component:           k.extractComponentFromPod(pod, container),
-					SourceLocation:      k.extractRegistryFromImage(image),
-					MaintainerComponent: k.extractMaintainerFromPod(pod),
-					IsBundle:            false,
-				}
-				return component, nil
-			}
-		}
-	}
-
-	// If no exact match found, return basic info
-	return &OpenshiftComponent{
-		Component:           k.extractComponentNameFromImage(image),
-		SourceLocation:      "unknown",
-		MaintainerComponent: "unknown",
-		IsBundle:            false,
-	}, nil
-}
-
-func (k *K8sClient) extractComponentNameFromImage(image string) string {
-	// Extract component name from image URL
-	parts := strings.Split(image, "/")
-	if len(parts) > 0 {
-		// Get the last part (image name)
-		imageName := parts[len(parts)-1]
-		// Remove tag/sha if present
-		if strings.Contains(imageName, ":") {
-			imageName = strings.Split(imageName, ":")[0]
-		}
-		if strings.Contains(imageName, "@") {
-			imageName = strings.Split(imageName, "@")[0]
-		}
-		return imageName
-	}
-	return "unknown"
-}
-
-func (k *K8sClient) extractRegistryFromImage(image string) string {
-	if strings.Contains(image, "quay.io") {
-		return "quay.io"
-	} else if strings.Contains(image, "registry.redhat.com") {
-		return "registry.redhat.com"
-	} else if strings.Contains(image, "image-registry.openshift-image-registry.svc") {
-		return "internal-registry"
-	}
-	return strings.Split(image, "/")[0]
-}
-
-func (k *K8sClient) extractComponentFromPod(pod v1.Pod, container v1.Container) string {
-	if component, exists := pod.Labels["app"]; exists {
-		return component
-	}
-	if component, exists := pod.Labels["component"]; exists {
-		return component
-	}
-	if component, exists := pod.Labels["app.kubernetes.io/name"]; exists {
-		return component
-	}
-	// Fallback to container name or image name
-	if container.Name != "" {
-		return container.Name
-	}
-	return k.extractComponentNameFromImage(container.Image)
-}
-
-func (k *K8sClient) extractMaintainerFromPod(pod v1.Pod) string {
-	if strings.HasPrefix(pod.Namespace, "openshift-") {
-		return "openshift"
-	}
-	if strings.HasPrefix(pod.Namespace, "kube-") {
-		return "kubernetes"
-	}
-	if maintainer, exists := pod.Labels["maintainer"]; exists {
-		return maintainer
-	}
-	return "unknown"
-}
-
-func max(a, b int) int {
-	if a > b {
-		return a
-	}
-	return b
-}
-
-// getProcessMapForPod executes a single lsof command to get all listening ports and processes for a pod
-func (k *K8sClient) getProcessMapForPod(pod PodInfo) (map[string]map[int]string, error) {
-	processMap := make(map[string]map[int]string)
-	if len(pod.Containers) == 0 {
-		return processMap, nil
-	}
-
-	// lsof command to get port and command name for all listening TCP ports
-	command := []string{"/bin/sh", "-c", "lsof -i -sTCP:LISTEN -P -n -F cn"}
-
-	// We only need to run this in one container, as networking is shared across the pod
-	containerName := pod.Containers[0]
-
-	req := k.clientset.CoreV1().RESTClient().Post().
-		Resource("pods").
-		Name(pod.Name).
-		Namespace(pod.Namespace).
-		SubResource("exec")
-
-	req.VersionedParams(&v1.PodExecOptions{
-		Container: containerName,
-		Command:   command,
-		Stdin:     false,
-		Stdout:    true,
-		Stderr:    true,
-		TTY:       false,
-	}, scheme.ParameterCodec)
-
-	exec, err := remotecommand.NewSPDYExecutor(k.restCfg, "POST", req.URL())
-	if err != nil {
-		return nil, fmt.Errorf("failed to create executor for pod %s: %v", pod.Name, err)
-	}
-
-	var stdout, stderr bytes.Buffer
-	err = exec.StreamWithContext(context.Background(), remotecommand.StreamOptions{
-		Stdout: &stdout,
-		Stderr: &stderr,
-	})
-
-	if err != nil {
-		return nil, fmt.Errorf("exec failed on pod %s: %v, stderr: %s", pod.Name, err, stderr.String())
-	}
-
-	// Parse the lsof output
-	scanner := bufio.NewScanner(&stdout)
-	var currentProcess string
-	for scanner.Scan() {
-		line := scanner.Text()
-		if len(line) > 1 {
-			fieldType := line[0]
-			fieldValue := line[1:]
-
-			switch fieldType {
-			case 'c':
-				currentProcess = fieldValue
-			case 'n':
-				// Format is expected to be something like *:port or IP:port
-				parts := strings.Split(fieldValue, ":")
-				if len(parts) == 2 {
-					portStr := parts[1]
-					port, err := strconv.Atoi(portStr)
-					if err == nil {
-						// Map all pod IPs to this port and process
-						for _, ip := range pod.IPs {
-							if _, ok := processMap[ip]; !ok {
-								processMap[ip] = make(map[int]string)
-							}
-							processMap[ip][port] = currentProcess
-						}
-					}
-				}
-			}
-		}
-	}
-
-	return processMap, nil
-}
-
-func (k *K8sClient) getAndCachePodProcesses(pod PodInfo) {
-	k.processCacheMutex.Lock()
-	if k.processDiscoveryAttempted[pod.Name] {
-		k.processCacheMutex.Unlock()
-		return // Discovery already attempted for this pod
-	}
-	// Mark as attempted before unlocking to prevent other goroutines from trying
-	k.processDiscoveryAttempted[pod.Name] = true
-	k.processCacheMutex.Unlock()
-
-	processMap, err := k.getProcessMapForPod(pod)
-	if err != nil {
-		log.Printf("Could not get process map for pod %s/%s: %v", pod.Namespace, pod.Name, err)
-		return
-	}
-
-	if len(processMap) > 0 {
-		k.processCacheMutex.Lock()
-		defer k.processCacheMutex.Unlock()
-		for ip, portMap := range processMap {
-			if _, ok := k.processNameMap[ip]; !ok {
-				k.processNameMap[ip] = make(map[int]string)
-			}
-			for port, process := range portMap {
-				k.processNameMap[ip][port] = process
-			}
-		}
-	}
-}
-
-// getTLSSecurityProfile collects TLS security profile configurations from OpenShift components
-func (k *K8sClient) getTLSSecurityProfile() (*TLSSecurityProfile, error) {
-	log.Printf("Collecting TLS security profiles from OpenShift components...")
-
-	profile := &TLSSecurityProfile{}
-
-	// Collect Ingress Controller TLS configuration
-	if ingressTLS, err := k.getIngressControllerTLS(); err != nil {
-		log.Printf("Warning: Could not get Ingress Controller TLS config: %v", err)
-	} else {
-		profile.IngressController = ingressTLS
-	}
-
-	// Collect API Server TLS configuration
-	if apiServerTLS, err := k.getAPIServerTLS(); err != nil {
-		log.Printf("Warning: Could not get API Server TLS config: %v", err)
-	} else {
-		profile.APIServer = apiServerTLS
-	}
-
-	// Collect Kubelet TLS configuration
-	if kubeletTLS, err := k.getKubeletTLS(); err != nil {
-		log.Printf("Warning: Could not get Kubelet TLS config: %v", err)
-	} else {
-		profile.KubeletConfig = kubeletTLS
-	}
-
-	return profile, nil
-}
-
-// getIngressControllerTLS gets TLS configuration from Ingress Controller
-func (k *K8sClient) getIngressControllerTLS() (*IngressTLSProfile, error) {
-	ingress, err := k.operatorClient.OperatorV1().IngressControllers("openshift-ingress-operator").Get(context.Background(), "default", metav1.GetOptions{})
-	if err != nil {
-		return nil, fmt.Errorf("failed to get IngressController custom resource: %v", err)
-	}
-
-	profile := &IngressTLSProfile{}
-
-	// "If unset, the default is based on the apiservers.config.openshift.io/cluster resource."
-	// TODO make this just use the API Server TLS profile if not set here?
-	if ingress.Spec.TLSSecurityProfile == nil {
-		profile.Type = "API Config Server Default"
-		return profile, nil
-	}
-
-	profile.Type = string(ingress.Spec.TLSSecurityProfile.Type)
-	if custom := ingress.Spec.TLSSecurityProfile.Custom; custom != nil {
-		profile.Ciphers = custom.TLSProfileSpec.Ciphers
-		profile.MinTLSVersion = string(custom.TLSProfileSpec.MinTLSVersion)
-	}
-	if ingress.Spec.TLSSecurityProfile.Type == configv1.TLSProfileOldType {
-		profile.Ciphers = configv1.TLSProfiles[configv1.TLSProfileOldType].Ciphers
-		profile.MinTLSVersion = string(configv1.TLSProfiles[configv1.TLSProfileOldType].MinTLSVersion)
-	}
-	if ingress.Spec.TLSSecurityProfile.Type == configv1.TLSProfileIntermediateType {
-		profile.Ciphers = configv1.TLSProfiles[configv1.TLSProfileIntermediateType].Ciphers
-		profile.MinTLSVersion = string(configv1.TLSProfiles[configv1.TLSProfileIntermediateType].MinTLSVersion)
-	}
-	if ingress.Spec.TLSSecurityProfile.Type == configv1.TLSProfileModernType {
-		profile.Ciphers = configv1.TLSProfiles[configv1.TLSProfileModernType].Ciphers
-		profile.MinTLSVersion = string(configv1.TLSProfiles[configv1.TLSProfileModernType].MinTLSVersion)
-	}
-
-	return profile, nil
-}
-
-// getAPIServerTLS gets TLS configuration from API Server
-func (k *K8sClient) getAPIServerTLS() (*APIServerTLSProfile, error) {
-	apiserver, err := k.configClient.ConfigV1().APIServers().Get(context.Background(), "cluster", metav1.GetOptions{})
-	if err != nil {
-		return nil, fmt.Errorf("failed to get APIServer custom resource: %v", err)
-	}
-
-	profile := &APIServerTLSProfile{}
-
-	// If unset, a default (which may change between releases) is chosen. Note that only Old,
-	// Intermediate and Custom profiles are currently supported, and the maximum available
-	// minTLSVersion is VersionTLS12.
-	if apiserver.Spec.TLSSecurityProfile == nil {
-		profile.Type = "Default"
-		return profile, nil
-	}
-
-	profile.Type = string(apiserver.Spec.TLSSecurityProfile.Type)
-	if custom := apiserver.Spec.TLSSecurityProfile.Custom; custom != nil {
-		profile.Ciphers = custom.TLSProfileSpec.Ciphers
-		profile.MinTLSVersion = string(custom.TLSProfileSpec.MinTLSVersion)
-	}
-	if apiserver.Spec.TLSSecurityProfile.Type == configv1.TLSProfileOldType {
-		profile.Ciphers = configv1.TLSProfiles[configv1.TLSProfileOldType].Ciphers
-		profile.MinTLSVersion = string(configv1.TLSProfiles[configv1.TLSProfileOldType].MinTLSVersion)
-	}
-	if apiserver.Spec.TLSSecurityProfile.Type == configv1.TLSProfileIntermediateType {
-		profile.Ciphers = configv1.TLSProfiles[configv1.TLSProfileIntermediateType].Ciphers
-		profile.MinTLSVersion = string(configv1.TLSProfiles[configv1.TLSProfileIntermediateType].MinTLSVersion)
-	}
-	if apiserver.Spec.TLSSecurityProfile.Type == configv1.TLSProfileModernType {
-		profile.Ciphers = configv1.TLSProfiles[configv1.TLSProfileModernType].Ciphers
-		profile.MinTLSVersion = string(configv1.TLSProfiles[configv1.TLSProfileModernType].MinTLSVersion)
-	}
-
-	return profile, nil
-}
-
-// getKubeletTLS gets TLS configuration from Kubelet config file
-func (k *K8sClient) getKubeletTLS() (*KubeletTLSProfile, error) {
-	// Since we need to access the host filesystem, we'll try to get this from a node
-	// This assumes the scanner is running in a privileged pod with host access
-	kubeletConfigPath := "/host/etc/kubernetes/kubelet.conf"
-
-	// First try to read from host mount
-	content, err := os.ReadFile(kubeletConfigPath)
-	if err != nil {
-		// Fallback: try to exec into a node or get config via API
-		log.Printf("Could not read kubelet config from %s: %v, trying alternative method", kubeletConfigPath, err)
-		return k.getKubeletTLSFromNode()
-	}
-
-	rawContent := string(content)
-	profile := &KubeletTLSProfile{
-		Raw: rawContent,
-	}
-
-	// Parse JSON-like content for TLS settings
-	lines := strings.Split(rawContent, "\n")
-
-	for _, line := range lines {
-		trimmedLine := strings.TrimSpace(line)
-
-		if strings.Contains(trimmedLine, `"tlsCipherSuites"`) {
-			// Extract cipher suites array
-			if cipherStart := strings.Index(trimmedLine, "["); cipherStart != -1 {
-				if cipherEnd := strings.Index(trimmedLine, "]"); cipherEnd != -1 {
-					cipherStr := trimmedLine[cipherStart+1 : cipherEnd]
-					ciphers := strings.Split(cipherStr, ",")
-					for _, cipher := range ciphers {
-						cleanCipher := strings.Trim(strings.TrimSpace(cipher), `"`)
-						if cleanCipher != "" {
-							profile.TLSCipherSuites = append(profile.TLSCipherSuites, cleanCipher)
-						}
-					}
-				}
-			}
-		} else if strings.Contains(trimmedLine, `"tlsMinVersion"`) {
-			// Extract minimum TLS version
-			if colonIndex := strings.Index(trimmedLine, ":"); colonIndex != -1 {
-				versionPart := strings.TrimSpace(trimmedLine[colonIndex+1:])
-				profile.TLSMinVersion = strings.Trim(versionPart, `",`)
-			}
-		}
-	}
-
-	return profile, nil
-}
-
-// getKubeletTLSFromNode attempts to get kubelet config by executing commands on a node
-func (k *K8sClient) getKubeletTLSFromNode() (*KubeletTLSProfile, error) {
-	// Get a list of nodes
-	nodes, err := k.clientset.CoreV1().Nodes().List(context.Background(), metav1.ListOptions{})
-	if err != nil {
-		return nil, fmt.Errorf("failed to list nodes: %v", err)
-	}
-
-	if len(nodes.Items) == 0 {
-		return nil, fmt.Errorf("no nodes found")
-	}
-
-	// Try to get kubelet config from the first node
-	nodeName := nodes.Items[0].Name
-
-	// Create a debug pod on the node to read the kubelet config
-	cmd := exec.Command("oc", "debug", "node/"+nodeName, "--", "cat", "/host/etc/kubernetes/kubelet.conf")
-	output, err := cmd.CombinedOutput()
-	if err != nil {
-		return nil, fmt.Errorf("failed to read kubelet config from node %s: %v", nodeName, err)
-	}
-
-	rawOutput := string(output)
-	profile := &KubeletTLSProfile{
-		Raw: rawOutput,
-	}
-
-	// Parse the kubelet config similar to the direct file read method
-	lines := strings.Split(rawOutput, "\n")
-
-	for _, line := range lines {
-		trimmedLine := strings.TrimSpace(line)
-
-		if strings.Contains(trimmedLine, `"tlsCipherSuites"`) {
-			// Extract cipher suites array
-			if cipherStart := strings.Index(trimmedLine, "["); cipherStart != -1 {
-				if cipherEnd := strings.Index(trimmedLine, "]"); cipherEnd != -1 {
-					cipherStr := trimmedLine[cipherStart+1 : cipherEnd]
-					ciphers := strings.Split(cipherStr, ",")
-					for _, cipher := range ciphers {
-						cleanCipher := strings.Trim(strings.TrimSpace(cipher), `"`)
-						if cleanCipher != "" {
-							profile.TLSCipherSuites = append(profile.TLSCipherSuites, cleanCipher)
-						}
-					}
-				}
-			}
-		} else if strings.Contains(trimmedLine, `"tlsMinVersion"`) {
-			// Extract minimum TLS version
-			if colonIndex := strings.Index(trimmedLine, ":"); colonIndex != -1 {
-				versionPart := strings.TrimSpace(trimmedLine[colonIndex+1:])
-				profile.TLSMinVersion = strings.Trim(versionPart, `",`)
-			}
-		}
-	}
-
-	return profile, nil
-}
-
-=======
-)
-
->>>>>>> 9e65b129
 func main() {
 	host := flag.String("host", "127.0.0.1", "The target host or IP address to scan")
 	port := flag.String("port", "443", "The target port to scan")
@@ -1158,327 +454,6 @@
 	return ipResult
 }
 
-<<<<<<< HEAD
-// Helper function to extract service names for logging
-func getServiceNames(services []ServiceInfo) []string {
-	names := make([]string, len(services))
-	for i, service := range services {
-		names[i] = fmt.Sprintf("%s/%s", service.Namespace, service.Name)
-	}
-	return names
-}
-
-// CSVColumnInfo defines metadata for CSV columns
-type CSVColumnInfo struct {
-	Name        string
-	Description string
-}
-
-// Predefined column sets
-// TODO remove these sets. just use one set.
-var csvColumnSets = map[string][]string{
-	"minimal": {"IP", "Port", "TLS Version", "TLS Ciphers"},
-	"default": {"IP", "Port", "Pod Name", "Namespace", "Component Name", "Component Maintainer", "Process", "TLS Ciphers", "TLS Version", "Ingress Configured Profile", "Ingress Configured MinVersion", "Ingress Configured Ciphers", "API Configured Profile", "API Configured MinVersion", "API Configured Ciphers", "Kubelet Configured MinVersion", "Kubelet Configured Ciphers"},
-	"all":     {"IP", "Port", "Pod Name", "Namespace", "Component Name", "Component Maintainer", "Process", "TLS Ciphers", "TLS Version", "Ingress Configured Profile", "Ingress Configured MinVersion", "Ingress Configured Ciphers", "API Configured Profile", "API Configured MinVersion", "API Configured Ciphers", "Kubelet Configured MinVersion", "Kubelet Configured Ciphers"},
-}
-
-// parseCSVColumns parses the CSV columns specification
-func parseCSVColumns(spec string) []string {
-	// Check if it's a predefined column set
-	if columns, exists := csvColumnSets[spec]; exists {
-		return columns
-	}
-
-	// Custom column list
-	if strings.Contains(spec, ",") {
-		columns := strings.Split(spec, ",")
-		for i, col := range columns {
-			columns[i] = strings.TrimSpace(col)
-		}
-		return columns
-	}
-
-	// Default fallback
-	return csvColumnSets["default"]
-}
-
-// writeCSVOutput writes scan results to a CSV file with one row per IP/port combination
-func writeCSVOutput(results ScanResults, filename string, columnsSpec string) error {
-	log.Printf("Writing CSV output to: %s", filename)
-
-	file, err := os.Create(filename)
-	if err != nil {
-		return fmt.Errorf("failed to create CSV file: %v", err)
-	}
-	defer file.Close()
-
-	writer := csv.NewWriter(file)
-	defer writer.Flush()
-
-	// Parse column selection
-	selectedColumns := parseCSVColumns(columnsSpec)
-	log.Printf("Using CSV columns: %v", selectedColumns)
-
-	// Write header
-	if err := writer.Write(selectedColumns); err != nil {
-		return fmt.Errorf("failed to write CSV header: %v", err)
-	}
-
-	rowCount := 0
-
-	// Collect all configured cipher suites and minimum versions from TLS security profiles
-	var ingressConfiguredCiphers []string
-	var apiConfiguredCiphers []string
-	var kubeletConfiguredCiphers []string
-	var ingressConfiguredMinVersions []string
-	var apiConfiguredMinVersions []string
-	var kubeletConfiguredMinVersions []string
-	// TODO Currently have no way to know which profile a component should comply with.
-	if results.TLSSecurityConfig != nil {
-		if results.TLSSecurityConfig.IngressController != nil {
-			ingressConfiguredCiphers = append(ingressConfiguredCiphers, results.TLSSecurityConfig.IngressController.Ciphers...)
-			if results.TLSSecurityConfig.IngressController.MinTLSVersion != "" {
-				ingressConfiguredMinVersions = append(ingressConfiguredMinVersions, results.TLSSecurityConfig.IngressController.MinTLSVersion)
-			}
-			ingressConfiguredCiphers = removeDuplicates(ingressConfiguredCiphers)
-		}
-		if results.TLSSecurityConfig.APIServer != nil {
-			apiConfiguredCiphers = append(apiConfiguredCiphers, results.TLSSecurityConfig.APIServer.Ciphers...)
-			if results.TLSSecurityConfig.APIServer.MinTLSVersion != "" {
-				apiConfiguredMinVersions = append(apiConfiguredMinVersions, results.TLSSecurityConfig.APIServer.MinTLSVersion)
-			}
-			apiConfiguredCiphers = removeDuplicates(apiConfiguredCiphers)
-		}
-		if results.TLSSecurityConfig.KubeletConfig != nil {
-			kubeletConfiguredCiphers = append(kubeletConfiguredCiphers, results.TLSSecurityConfig.KubeletConfig.TLSCipherSuites...)
-			if results.TLSSecurityConfig.KubeletConfig.TLSMinVersion != "" {
-				kubeletConfiguredMinVersions = append(kubeletConfiguredMinVersions, results.TLSSecurityConfig.KubeletConfig.TLSMinVersion)
-			}
-			kubeletConfiguredCiphers = removeDuplicates(kubeletConfiguredCiphers)
-		}
-	}
-
-	// Write data rows - one row per IP/port combination
-	for _, ipResult := range results.IPResults {
-		ipAddress := ipResult.IP
-
-		// Process each port result
-		for _, portResult := range ipResult.PortResults {
-			targetPort := portResult.Port
-
-			port := strconv.Itoa(targetPort)
-
-			// Collect all detected ciphers and TLS versions for this port
-			var allDetectedCiphers []string
-			var tlsVersions []string
-
-			// Extract TLS versions and ciphers from nmap script results
-			for _, host := range portResult.NmapRun.Hosts {
-				for _, nmapPort := range host.Ports {
-					for _, script := range nmapPort.Scripts {
-						if script.ID == "ssl-enum-ciphers" {
-							for _, table := range script.Tables {
-								tlsVersion := table.Key
-								if tlsVersion != "" {
-									tlsVersions = append(tlsVersions, tlsVersion)
-								}
-
-								// Find ciphers for this TLS version
-								for _, subTable := range table.Tables {
-									if subTable.Key == "ciphers" {
-										for _, cipherTable := range subTable.Tables {
-											for _, elem := range cipherTable.Elems {
-												if elem.Key == "name" && elem.Value != "" {
-													allDetectedCiphers = append(allDetectedCiphers, elem.Value)
-												}
-											}
-										}
-									}
-								}
-							}
-						}
-					}
-				}
-			}
-
-			// Remove duplicates
-			allDetectedCiphers = removeDuplicates(allDetectedCiphers)
-			tlsVersions = removeDuplicates(tlsVersions)
-
-			// Skip processing this row if no TLS data was found - improves performance
-			if len(allDetectedCiphers) == 0 && len(tlsVersions) == 0 {
-				log.Printf("Skipping CSV row for %s:%s - no TLS data detected", ipAddress, port)
-				continue
-			}
-
-			// Only get process name for rows with TLS data (already filtered in scanIPPort, but double-check)
-			processName := stringOrNA(portResult.ProcessName)
-
-			// Defensive checks for nil TLSSecurityConfig
-			// TODO pre fill these values in the results struct to avoid this mess.
-			var ingressProfile, ingressMinVersion, ingressCiphers string
-			var apiProfile, apiMinVersion, apiCiphers string
-			var kubeletMinVersion, kubeletCiphers string
-
-			if results.TLSSecurityConfig != nil {
-				if results.TLSSecurityConfig.IngressController != nil {
-					ingressProfile = stringOrNA(results.TLSSecurityConfig.IngressController.Type)
-					ingressMinVersion = joinOrNA(ingressConfiguredMinVersions)
-					ingressCiphers = joinOrNA(ingressConfiguredCiphers)
-				} else {
-					ingressProfile = "N/A"
-					ingressMinVersion = "N/A"
-					ingressCiphers = "N/A"
-				}
-				if results.TLSSecurityConfig.APIServer != nil {
-					apiProfile = stringOrNA(results.TLSSecurityConfig.APIServer.Type)
-					apiMinVersion = joinOrNA(apiConfiguredMinVersions)
-					apiCiphers = joinOrNA(apiConfiguredCiphers)
-				} else {
-					apiProfile = "N/A"
-					apiMinVersion = "N/A"
-					apiCiphers = "N/A"
-				}
-				if results.TLSSecurityConfig.KubeletConfig != nil {
-					kubeletMinVersion = joinOrNA(kubeletConfiguredMinVersions)
-					kubeletCiphers = joinOrNA(kubeletConfiguredCiphers)
-				} else {
-					kubeletMinVersion = "N/A"
-					kubeletCiphers = "N/A"
-				}
-			} else {
-				ingressProfile = "N/A"
-				ingressMinVersion = "N/A"
-				ingressCiphers = "N/A"
-				apiProfile = "N/A"
-				apiMinVersion = "N/A"
-				apiCiphers = "N/A"
-				kubeletMinVersion = "N/A"
-				kubeletCiphers = "N/A"
-			}
-
-			// Create row data
-			rowData := map[string]string{
-				"IP":                            ipAddress,
-				"Port":                          port,
-				"Pod Name":                      ipResult.Pod.Name,
-				"Namespace":                     ipResult.Pod.Namespace,
-				"Component Name":                ipResult.OpenshiftComponent.Component,
-				"Component Maintainer":          ipResult.OpenshiftComponent.MaintainerComponent,
-				"Process":                       processName,
-				"TLS Ciphers":                   joinOrNA(allDetectedCiphers),
-				"TLS Version":                   joinOrNA(tlsVersions),
-				"Ingress Configured Profile":    ingressProfile,
-				"Ingress Configured MinVersion": ingressMinVersion,
-				"Ingress Configured Ciphers":    ingressCiphers,
-				"API Configured Profile":        apiProfile,
-				"API Configured MinVersion":     apiMinVersion,
-				"API Configured Ciphers":        apiCiphers,
-				"Kubelet Configured MinVersion": kubeletMinVersion,
-				"Kubelet Configured Ciphers":    kubeletCiphers,
-			}
-
-			row := buildCSVRow(selectedColumns, rowData)
-			if err := writer.Write(row); err != nil {
-				return fmt.Errorf("failed to write CSV row: %v", err)
-			}
-			rowCount++
-		}
-
-	}
-
-	log.Printf("Successfully wrote %d rows to CSV file with columns: %v", rowCount, selectedColumns)
-	return nil
-}
-
-// writeScanErrorsCSV writes scan errors to a CSV file
-func writeScanErrorsCSV(results ScanResults, filename string) error {
-	if len(results.ScanErrors) == 0 {
-		log.Printf("No scan errors to write to CSV file")
-		return nil
-	}
-
-	log.Printf("Writing scan errors to: %s", filename)
-
-	file, err := os.Create(filename)
-	if err != nil {
-		return fmt.Errorf("failed to create scan errors CSV file: %v", err)
-	}
-	defer file.Close()
-
-	writer := csv.NewWriter(file)
-	defer writer.Flush()
-
-	// Write header
-	header := []string{"IP", "Port", "Error Type", "Error Message", "Pod Name", "Namespace", "Container"}
-	if err := writer.Write(header); err != nil {
-		return fmt.Errorf("failed to write scan errors CSV header: %v", err)
-	}
-
-	// Write error rows
-	for _, scanError := range results.ScanErrors {
-		row := []string{
-			scanError.IP,
-			strconv.Itoa(scanError.Port),
-			scanError.ErrorType,
-			scanError.ErrorMsg,
-			stringOrNA(scanError.PodName),
-			stringOrNA(scanError.Namespace),
-			stringOrNA(scanError.Container),
-		}
-
-		if err := writer.Write(row); err != nil {
-			return fmt.Errorf("failed to write scan error row: %v", err)
-		}
-	}
-
-	log.Printf("Successfully wrote %d scan error rows to CSV file", len(results.ScanErrors))
-	return nil
-}
-
-// Helper function to build CSV row based on selected columns
-func buildCSVRow(selectedColumns []string, data map[string]string) []string {
-	row := make([]string, len(selectedColumns))
-	for i, col := range selectedColumns {
-		if value, exists := data[col]; exists {
-			row[i] = value
-		} else {
-			row[i] = "N/A"
-		}
-	}
-	return row
-}
-
-// Helper functions
-func stringOrNA(s string) string {
-	if s == "" {
-		return "N/A"
-	}
-	return s
-}
-
-func joinOrNA(slice []string) string {
-	if len(slice) == 0 {
-		return "N/A"
-	}
-	return strings.Join(slice, ", ")
-}
-
-// Helper function to remove duplicates from string slice
-func removeDuplicates(slice []string) []string {
-	keys := make(map[string]bool)
-	var result []string
-	for _, item := range slice {
-		if !keys[item] && item != "" {
-			keys[item] = true
-			result = append(result, item)
-		}
-	}
-	return result
-}
-
-=======
->>>>>>> 9e65b129
 // limitPodsToIPCount limits the pod list to contain at most maxIPs total IP addresses
 func limitPodsToIPCount(allPodsInfo []PodInfo, maxIPs int) []PodInfo {
 	if maxIPs <= 0 {
